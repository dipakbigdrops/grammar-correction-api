--- conflicted
+++ resolved
@@ -116,8 +116,6 @@
 # Tests folder (kept locally, not in GitHub)
 tests/
 
-<<<<<<< HEAD
-=======
 # Test HTML files
 test_html_fix.html
 googlecolab.py
@@ -125,7 +123,6 @@
 # Temporary test files
 t-Path tests
 
->>>>>>> 8b638b66
 # Cache directories
 .cache/
 .pytest_cache/
